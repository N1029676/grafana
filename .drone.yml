--- conflicted
+++ resolved
@@ -2761,6 +2761,7 @@
       from_secret: gcp_key_base64
     GITHUB_TOKEN:
       from_secret: github_token
+    GO_VERSION: 1.21.1
     GPG_PASSPHRASE:
       from_secret: packages_gpg_passphrase
     GPG_PRIVATE_KEY:
@@ -2969,68 +2970,6 @@
 clone:
   retries: 3
 depends_on:
-<<<<<<< HEAD
-=======
-- main-test-backend
-- main-test-frontend
-image_pull_secrets:
-- dockerconfigjson
-kind: pipeline
-name: rgm-main-prerelease
-node:
-  type: no-parallel
-platform:
-  arch: amd64
-  os: linux
-services: []
-steps:
-- commands:
-  - export GRAFANA_DIR=$$(pwd)
-  - cd /src && ./scripts/drone_publish_main.sh
-  environment:
-    _EXPERIMENTAL_DAGGER_CLOUD_TOKEN:
-      from_secret: dagger_token
-    DESTINATION:
-      from_secret: destination
-    GCP_KEY_BASE64:
-      from_secret: gcp_key_base64
-    GITHUB_TOKEN:
-      from_secret: github_token
-    GO_VERSION: 1.21.1
-    GPG_PASSPHRASE:
-      from_secret: packages_gpg_passphrase
-    GPG_PRIVATE_KEY:
-      from_secret: packages_gpg_private_key
-    GPG_PUBLIC_KEY:
-      from_secret: packages_gpg_public_key
-  failure: ignore
-  image: grafana/grafana-build:main
-  name: rgm-build
-  volumes:
-  - name: docker
-    path: /var/run/docker.sock
-trigger:
-  branch: main
-  event:
-  - push
-  paths:
-    exclude:
-    - '*.md'
-    - docs/**
-    - packages/**/*.md
-    - latest.json
-  repo:
-  - grafana/grafana
-type: docker
-volumes:
-- host:
-    path: /var/run/docker.sock
-  name: docker
----
-clone:
-  retries: 3
-depends_on:
->>>>>>> 915f198e
 - release-test-backend
 - release-test-frontend
 image_pull_secrets:
@@ -3156,55 +3095,6 @@
 clone:
   retries: 3
 depends_on:
-- release-test-backend
-- release-test-frontend
-image_pull_secrets:
-- dockerconfigjson
-kind: pipeline
-name: rgm-version-branch-prerelease
-node:
-  type: no-parallel
-platform:
-  arch: amd64
-  os: linux
-services: []
-steps:
-- commands:
-  - export GRAFANA_DIR=$$(pwd)
-  - cd /src && ./scripts/drone_publish_tag_grafana.sh
-  environment:
-    _EXPERIMENTAL_DAGGER_CLOUD_TOKEN:
-      from_secret: dagger_token
-    DESTINATION:
-      from_secret: destination
-    GCP_KEY_BASE64:
-      from_secret: gcp_key_base64
-    GITHUB_TOKEN:
-      from_secret: github_token
-    GO_VERSION: 1.21.1
-    GPG_PASSPHRASE:
-      from_secret: packages_gpg_passphrase
-    GPG_PRIVATE_KEY:
-      from_secret: packages_gpg_private_key
-    GPG_PUBLIC_KEY:
-      from_secret: packages_gpg_public_key
-  image: grafana/grafana-build:main
-  name: rgm-build
-  volumes:
-  - name: docker
-    path: /var/run/docker.sock
-trigger:
-  ref:
-  - refs/heads/v[0-9]*
-type: docker
-volumes:
-- host:
-    path: /var/run/docker.sock
-  name: docker
----
-clone:
-  retries: 3
-depends_on:
 - rgm-tag-prerelease
 - rgm-tag-prerelease-windows
 image_pull_secrets:
@@ -3249,14 +3139,13 @@
 ---
 clone:
   retries: 3
-<<<<<<< HEAD
-depends_on: []
-environment:
-  EDITION: oss
+depends_on:
+- release-test-backend
+- release-test-frontend
 image_pull_secrets:
 - dockerconfigjson
 kind: pipeline
-name: nightly-test-frontend
+name: rgm-version-branch-prerelease
 node:
   type: no-parallel
 platform:
@@ -3265,152 +3154,8 @@
 services: []
 steps:
 - commands:
-  - echo $DRONE_RUNNER_NAME
-  image: alpine:3.17.1
-  name: identify-runner
-- commands:
-  - mkdir -p bin
-  - curl -fL -o bin/grabpl https://grafana-downloads.storage.googleapis.com/grafana-build-pipeline/v3.0.41/grabpl
-  - chmod +x bin/grabpl
-  image: byrnedo/alpine-curl:0.1.8
-  name: grabpl
-- commands:
-  - yarn install --immutable
-  depends_on: []
-  image: grafana/build-container:1.7.5
-  name: yarn-install
-- commands:
-  - yarn betterer ci
-  depends_on:
-  - yarn-install
-  image: grafana/build-container:1.7.5
-  name: betterer-frontend
-- commands:
-  - yarn run ci:test-frontend
-  depends_on:
-  - yarn-install
-  environment:
-    TEST_MAX_WORKERS: 50%
-  image: grafana/build-container:1.7.5
-  name: test-frontend
-trigger:
-  event:
-    include:
-    - promote
-  target:
-    include:
-    - nightly
-type: docker
-volumes:
-- host:
-    path: /var/run/docker.sock
-  name: docker
----
-clone:
-  retries: 3
-depends_on: []
-environment:
-  EDITION: oss
-image_pull_secrets:
-- dockerconfigjson
-kind: pipeline
-name: nightly-test-backend
-node:
-  type: no-parallel
-platform:
-  arch: amd64
-  os: linux
-services: []
-steps:
-- commands:
-  - echo $DRONE_RUNNER_NAME
-  image: alpine:3.17.1
-  name: identify-runner
-- commands:
-  - go build -o ./bin/build -ldflags '-extldflags -static' ./pkg/build/cmd
-  depends_on: []
-  environment:
-    CGO_ENABLED: 0
-  image: golang:1.20.6
-  name: compile-build-cmd
-- commands:
-  - '# It is required that code generated from Thema/CUE be committed and in sync
-    with its inputs.'
-  - '# The following command will fail if running code generators produces any diff
-    in output.'
-  - CODEGEN_VERIFY=1 make gen-cue
-  depends_on: []
-  image: grafana/build-container:1.7.5
-  name: verify-gen-cue
-- commands:
-  - '# It is required that generated jsonnet is committed and in sync with its inputs.'
-  - '# The following command will fail if running code generators produces any diff
-    in output.'
-  - CODEGEN_VERIFY=1 make gen-jsonnet
-  depends_on: []
-  image: grafana/build-container:1.7.5
-  name: verify-gen-jsonnet
-- commands:
-  - make gen-go
-  depends_on:
-  - verify-gen-cue
-  image: grafana/build-container:1.7.5
-  name: wire-install
-- commands:
-  - go test -tags requires_buildifer -short -covermode=atomic -timeout=5m ./pkg/...
-  depends_on:
-  - wire-install
-  image: grafana/build-container:1.7.5
-  name: test-backend
-- commands:
-  - go test -count=1 -covermode=atomic -timeout=5m -run '^TestIntegration' $(find
-    ./pkg -type f -name '*_test.go' -exec grep -l '^func TestIntegration' '{}' '+'
-    | grep -o '\(.*\)/' | sort -u)
-  depends_on:
-  - wire-install
-  image: grafana/build-container:1.7.5
-  name: test-backend-integration
-trigger:
-  event:
-    include:
-    - promote
-  target:
-    include:
-    - nightly
-type: docker
-volumes:
-- host:
-    path: /var/run/docker.sock
-  name: docker
----
-clone:
-  retries: 3
-depends_on:
-- nightly-test-backend
-- nightly-test-frontend
-image_pull_secrets:
-- dockerconfigjson
-kind: pipeline
-name: rgm-nightly-build
-=======
-depends_on:
-- rgm-version-branch-prerelease
-image_pull_secrets:
-- dockerconfigjson
-kind: pipeline
-name: rgm-prerelease-verify-prerelease-assets
->>>>>>> 915f198e
-node:
-  type: no-parallel
-platform:
-  arch: amd64
-  os: linux
-services: []
-steps:
-- commands:
-<<<<<<< HEAD
   - export GRAFANA_DIR=$$(pwd)
-  - cd /src && ./scripts/drone_build_nightly_grafana.sh
+  - cd /src && ./scripts/drone_publish_tag_grafana.sh
   environment:
     _EXPERIMENTAL_DAGGER_CLOUD_TOKEN:
       from_secret: dagger_token
@@ -3424,6 +3169,226 @@
       from_secret: gcp_key_base64
     GITHUB_TOKEN:
       from_secret: github_token
+    GO_VERSION: 1.21.1
+    GPG_PASSPHRASE:
+      from_secret: packages_gpg_passphrase
+    GPG_PRIVATE_KEY:
+      from_secret: packages_gpg_private_key
+    GPG_PUBLIC_KEY:
+      from_secret: packages_gpg_public_key
+  image: grafana/grafana-build:dev-634d8dc
+  name: rgm-build
+  volumes:
+  - name: docker
+    path: /var/run/docker.sock
+trigger:
+  ref:
+  - refs/heads/v[0-9]*
+type: docker
+volumes:
+- host:
+    path: /var/run/docker.sock
+  name: docker
+---
+clone:
+  retries: 3
+depends_on:
+- rgm-version-branch-prerelease
+image_pull_secrets:
+- dockerconfigjson
+kind: pipeline
+name: rgm-prerelease-verify-prerelease-assets
+node:
+  type: no-parallel
+platform:
+  arch: amd64
+  os: linux
+services: []
+steps:
+- commands:
+  - apt-get update && apt-get install -yq gettext
+  - printenv GCP_KEY | base64 -d > /tmp/key.json
+  - gcloud auth activate-service-account --key-file=/tmp/key.json
+  - ./scripts/list-release-artifacts.sh ${DRONE_TAG} | xargs -n1 gsutil stat >> /tmp/stat.log
+  - '! cat /tmp/stat.log | grep "No URLs matched"'
+  depends_on:
+  - clone
+  environment:
+    BUCKET: grafana-prerelease
+    GCP_KEY:
+      from_secret: gcp_key_base64
+  image: google/cloud-sdk:431.0.0
+  name: gsutil-stat
+trigger:
+  ref:
+  - refs/heads/v[0-9]*
+type: docker
+volumes:
+- host:
+    path: /var/run/docker.sock
+  name: docker
+---
+clone:
+  retries: 3
+depends_on: []
+environment:
+  EDITION: oss
+image_pull_secrets:
+- dockerconfigjson
+kind: pipeline
+name: nightly-test-frontend
+node:
+  type: no-parallel
+platform:
+  arch: amd64
+  os: linux
+services: []
+steps:
+- commands:
+  - echo $DRONE_RUNNER_NAME
+  image: alpine:3.17.1
+  name: identify-runner
+- commands:
+  - yarn install --immutable
+  depends_on: []
+  image: node:18.12.0-alpine
+  name: yarn-install
+- commands:
+  - apk add --update git bash
+  - yarn betterer ci
+  depends_on:
+  - yarn-install
+  image: node:18.12.0-alpine
+  name: betterer-frontend
+- commands:
+  - yarn run ci:test-frontend
+  depends_on:
+  - yarn-install
+  environment:
+    TEST_MAX_WORKERS: 50%
+  image: node:18.12.0-alpine
+  name: test-frontend
+trigger:
+  event:
+    include:
+    - promote
+  target:
+    include:
+    - nightly
+type: docker
+volumes:
+- host:
+    path: /var/run/docker.sock
+  name: docker
+---
+clone:
+  retries: 3
+depends_on: []
+environment:
+  EDITION: oss
+image_pull_secrets:
+- dockerconfigjson
+kind: pipeline
+name: nightly-test-backend
+node:
+  type: no-parallel
+platform:
+  arch: amd64
+  os: linux
+services: []
+steps:
+- commands:
+  - echo $DRONE_RUNNER_NAME
+  image: alpine:3.17.1
+  name: identify-runner
+- commands:
+  - '# It is required that code generated from Thema/CUE be committed and in sync
+    with its inputs.'
+  - '# The following command will fail if running code generators produces any diff
+    in output.'
+  - apk add --update make
+  - CODEGEN_VERIFY=1 make gen-cue
+  depends_on: []
+  image: golang:1.21.1-alpine
+  name: verify-gen-cue
+- commands:
+  - '# It is required that generated jsonnet is committed and in sync with its inputs.'
+  - '# The following command will fail if running code generators produces any diff
+    in output.'
+  - apk add --update make
+  - CODEGEN_VERIFY=1 make gen-jsonnet
+  depends_on: []
+  image: golang:1.21.1-alpine
+  name: verify-gen-jsonnet
+- commands:
+  - apk add --update make
+  - make gen-go
+  depends_on:
+  - verify-gen-cue
+  image: golang:1.21.1-alpine
+  name: wire-install
+- commands:
+  - apk add --update build-base shared-mime-info shared-mime-info-lang
+  - go test -tags requires_buildifer -short -covermode=atomic -timeout=5m ./pkg/...
+  depends_on:
+  - wire-install
+  image: golang:1.21.1-alpine
+  name: test-backend
+- commands:
+  - apk add --update build-base
+  - go test -count=1 -covermode=atomic -timeout=5m -run '^TestIntegration' $(find
+    ./pkg -type f -name '*_test.go' -exec grep -l '^func TestIntegration' '{}' '+'
+    | grep -o '\(.*\)/' | sort -u)
+  depends_on:
+  - wire-install
+  image: golang:1.21.1-alpine
+  name: test-backend-integration
+trigger:
+  event:
+    include:
+    - promote
+  target:
+    include:
+    - nightly
+type: docker
+volumes:
+- host:
+    path: /var/run/docker.sock
+  name: docker
+---
+clone:
+  retries: 3
+depends_on:
+- nightly-test-backend
+- nightly-test-frontend
+image_pull_secrets:
+- dockerconfigjson
+kind: pipeline
+name: rgm-nightly-build
+node:
+  type: no-parallel
+platform:
+  arch: amd64
+  os: linux
+services: []
+steps:
+- commands:
+  - export GRAFANA_DIR=$$(pwd)
+  - cd /src && ./scripts/drone_build_nightly_grafana.sh
+  environment:
+    _EXPERIMENTAL_DAGGER_CLOUD_TOKEN:
+      from_secret: dagger_token
+    DESTINATION:
+      from_secret: destination
+    DOCKER_PASSWORD:
+      from_secret: docker_password
+    DOCKER_USERNAME:
+      from_secret: docker_username
+    GCP_KEY_BASE64:
+      from_secret: gcp_key_base64
+    GITHUB_TOKEN:
+      from_secret: github_token
+    GO_VERSION: 1.21.1
     GPG_PASSPHRASE:
       from_secret: packages_gpg_passphrase
     GPG_PRIVATE_KEY:
@@ -3536,6 +3501,7 @@
       from_secret: gcp_key_base64
     GITHUB_TOKEN:
       from_secret: github_token
+    GO_VERSION: 1.21.1
     GPG_PASSPHRASE:
       from_secret: packages_gpg_passphrase
     GPG_PRIVATE_KEY:
@@ -3554,24 +3520,6 @@
   target:
     include:
     - nightly
-=======
-  - apt-get update && apt-get install -yq gettext
-  - printenv GCP_KEY | base64 -d > /tmp/key.json
-  - gcloud auth activate-service-account --key-file=/tmp/key.json
-  - ./scripts/list-release-artifacts.sh ${DRONE_TAG} | xargs -n1 gsutil stat >> /tmp/stat.log
-  - '! cat /tmp/stat.log | grep "No URLs matched"'
-  depends_on:
-  - clone
-  environment:
-    BUCKET: grafana-prerelease
-    GCP_KEY:
-      from_secret: gcp_key_base64
-  image: google/cloud-sdk:431.0.0
-  name: gsutil-stat
-trigger:
-  ref:
-  - refs/heads/v[0-9]*
->>>>>>> 915f198e
 type: docker
 volumes:
 - host:
@@ -4524,10 +4472,6 @@
 name: gcr_credentials
 ---
 kind: signature
-<<<<<<< HEAD
-hmac: d33fd7edf6cd911ff5ed02015759e34e6e48cb354094dd710d4cab9b11f9d7f8
-=======
-hmac: 5ccdc60b94e3d992613fc1e978057a285d1858ea7db4f9daf87213f91212f1f3
->>>>>>> 915f198e
+hmac: 634a3c26d96b307b9aa369fd5a3081f7fa22f24991d22dd0ce6ced606ca8ade9
 
 ...