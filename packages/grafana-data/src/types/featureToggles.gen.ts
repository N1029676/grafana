// NOTE: This file was auto generated.  DO NOT EDIT DIRECTLY!
// To change feature flags, edit:
//  pkg/services/featuremgmt/registry.go
// Then run tests in:
//  pkg/services/featuremgmt/toggles_gen_test.go

/**
 * Describes available feature toggles in Grafana. These can be configured via
 * conf/custom.ini to enable features under development or not yet available in
 * stable version.
 *
 * Only enabled values will be returned in this interface
 *
 * @public
 */
export interface FeatureToggles {
  [name: string]: boolean | undefined; // support any string value

  trimDefaults?: boolean;
  envelopeEncryption?: boolean;
  httpclientprovider_azure_auth?: boolean;
  ['service-accounts']?: boolean;
  database_metrics?: boolean;
  dashboardPreviews?: boolean;
  dashboardPreviewsScheduler?: boolean;
  dashboardPreviewsAdmin?: boolean;
  ['live-config']?: boolean;
  ['live-pipeline']?: boolean;
  ['live-service-web-worker']?: boolean;
  queryOverLive?: boolean;
  panelTitleSearch?: boolean;
  tempoSearch?: boolean;
  tempoBackendSearch?: boolean;
  tempoServiceGraph?: boolean;
  lokiBackendMode?: boolean;
  accesscontrol?: boolean;
  prometheus_azure_auth?: boolean;
  influxdbBackendMigration?: boolean;
  newNavigation?: boolean;
  showFeatureFlagsInUI?: boolean;
  disable_http_request_histogram?: boolean;
  validatedQueries?: boolean;
  lokiLive?: boolean;
  swaggerUi?: boolean;
  featureHighlights?: boolean;
  dashboardComments?: boolean;
  annotationComments?: boolean;
  migrationLocking?: boolean;
<<<<<<< HEAD
  storage?: boolean;
=======
  azureMonitorResourcePickerForMetrics?: boolean;
>>>>>>> ecdbcd49
}<|MERGE_RESOLUTION|>--- conflicted
+++ resolved
@@ -46,9 +46,6 @@
   dashboardComments?: boolean;
   annotationComments?: boolean;
   migrationLocking?: boolean;
-<<<<<<< HEAD
   storage?: boolean;
-=======
   azureMonitorResourcePickerForMetrics?: boolean;
->>>>>>> ecdbcd49
 }