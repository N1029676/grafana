import { PanelModel } from 'app/features/dashboard/state/PanelModel';
<<<<<<< HEAD
import { FieldDisplay, ScopedVars, ScopedVar } from '@grafana/ui';
import { LinkModelSupplier, getTimeField, Labels } from '@grafana/data';
=======
import { FieldDisplay, DataLinkBuiltInVars } from '@grafana/ui';
import { LinkModelSupplier, getTimeField, ScopedVars } from '@grafana/data';
>>>>>>> 7520ebad
import { getLinkSrv } from './link_srv';

interface SeriesVars {
  name: string;
  labels: Labels;
  refId?: string;
}

interface FieldVars {
  name: string;
}

interface ValueVars {
  raw: number;
  numeric: number;
  text: string;
  time?: number;
}

interface DataLinkScopedVars extends ScopedVars {
  __series?: ScopedVar<SeriesVars>;
  __field?: ScopedVar<FieldVars>;
  __value?: ScopedVar<ValueVars>;
}

/**
 * Link suppliers creates link models based on a link origin
 */

export const getFieldLinksSupplier = (value: FieldDisplay): LinkModelSupplier<FieldDisplay> | undefined => {
  const links = value.field.links;
  if (!links || links.length === 0) {
    return undefined;
  }
  return {
    getLinks: (_scopedVars?: any) => {
      const scopedVars: DataLinkScopedVars = {};

      if (value.view) {
        const { dataFrame } = value.view;

        scopedVars['__series'] = {
          value: {
            name: dataFrame.name,
            labels: dataFrame.labels,
            refId: dataFrame.refId,
          },
          text: 'Series',
        };

        const field = value.colIndex !== undefined ? dataFrame.fields[value.colIndex] : undefined;

        if (field) {
          console.log('Full Field Info:', field);
          scopedVars['__field'] = {
            value: {
              name: field.name,
            },
            text: 'Field',
          };
        }

        if (value.rowIndex) {
          const { timeField } = getTimeField(dataFrame);

          if (timeField) {
            scopedVars['__value'] = {
              value: {
                raw: field.values.get(value.rowIndex),
                numeric: value.display.numeric,
                text: value.display.text,
                time: timeField.values.get(value.rowIndex),
              },
              text: 'Value',
            };
          }
        }
      } else {
        console.log('VALUE', value);
      }

      return links.map(link => {
        return getLinkSrv().getDataLinkUIModel(link, scopedVars, value);
      });
    },
  };
};

export const getPanelLinksSupplier = (value: PanelModel): LinkModelSupplier<PanelModel> => {
  const links = value.links;

  if (!links || links.length === 0) {
    return undefined;
  }

  return {
    getLinks: () => {
      return links.map(link => {
        return getLinkSrv().getDataLinkUIModel(link, value.scopedVars, value);
      });
    },
  };
};<|MERGE_RESOLUTION|>--- conflicted
+++ resolved
@@ -1,11 +1,6 @@
 import { PanelModel } from 'app/features/dashboard/state/PanelModel';
-<<<<<<< HEAD
-import { FieldDisplay, ScopedVars, ScopedVar } from '@grafana/ui';
-import { LinkModelSupplier, getTimeField, Labels } from '@grafana/data';
-=======
-import { FieldDisplay, DataLinkBuiltInVars } from '@grafana/ui';
-import { LinkModelSupplier, getTimeField, ScopedVars } from '@grafana/data';
->>>>>>> 7520ebad
+import { FieldDisplay } from '@grafana/ui';
+import { LinkModelSupplier, getTimeField, Labels, ScopedVars, ScopedVar } from '@grafana/data';
 import { getLinkSrv } from './link_srv';
 
 interface SeriesVars {
