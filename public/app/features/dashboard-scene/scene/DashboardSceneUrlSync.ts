import { AppEvents } from '@grafana/data';
import { locationService } from '@grafana/runtime';
import { SceneObjectUrlSyncHandler, SceneObjectUrlValues } from '@grafana/scenes';
import appEvents from 'app/core/app_events';

import { PanelInspectDrawer } from '../inspect/PanelInspectDrawer';
import { findVizPanelByKey } from '../utils/utils';

import { DashboardScene, DashboardSceneState } from './DashboardScene';

export class DashboardSceneUrlSync implements SceneObjectUrlSyncHandler {
  constructor(private _scene: DashboardScene) {}

  getKeys(): string[] {
    return ['inspect', 'viewPanel'];
  }

  getUrlState(): SceneObjectUrlValues {
    const state = this._scene.state;
    return { inspect: state.inspectPanelKey, viewPanel: state.viewPanelKey };
  }

  updateFromUrl(values: SceneObjectUrlValues): void {
    const { inspectPanelKey: inspectPanelId, viewPanelKey: viewPanelId } = this._scene.state;
    const update: Partial<DashboardSceneState> = {};

    // Handle inspect object state
    if (typeof values.inspect === 'string') {
      const panel = findVizPanelByKey(this._scene, values.inspect);
      if (!panel) {
        appEvents.emit(AppEvents.alertError, ['Panel not found']);
        locationService.partial({ inspect: null });
        return;
      }

      update.inspectPanelKey = values.inspect;
<<<<<<< HEAD
      update.drawer = new PanelInspectDrawer({ panelRef: panel.getRef() });
=======
      update.overlay = new PanelInspectDrawer({ panelRef: new SceneObjectRef(panel) });
>>>>>>> 7896df75
    } else if (inspectPanelId) {
      update.inspectPanelKey = undefined;
      update.overlay = undefined;
    }

    // Handle view panel state
    if (typeof values.viewPanel === 'string') {
      const panel = findVizPanelByKey(this._scene, values.viewPanel);
      if (!panel) {
        appEvents.emit(AppEvents.alertError, ['Panel not found']);
        locationService.partial({ viewPanel: null });
        return;
      }

      update.viewPanelKey = values.viewPanel;
    } else if (viewPanelId) {
      update.viewPanelKey = undefined;
    }

    if (Object.keys(update).length > 0) {
      this._scene.setState(update);
    }
  }
}<|MERGE_RESOLUTION|>--- conflicted
+++ resolved
@@ -34,11 +34,7 @@
       }
 
       update.inspectPanelKey = values.inspect;
-<<<<<<< HEAD
-      update.drawer = new PanelInspectDrawer({ panelRef: panel.getRef() });
-=======
-      update.overlay = new PanelInspectDrawer({ panelRef: new SceneObjectRef(panel) });
->>>>>>> 7896df75
+      update.overlay = new PanelInspectDrawer({ panelRef: panel.getRef() });
     } else if (inspectPanelId) {
       update.inspectPanelKey = undefined;
       update.overlay = undefined;
