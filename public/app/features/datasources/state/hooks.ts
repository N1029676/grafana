--- conflicted
+++ resolved
@@ -1,11 +1,7 @@
 import { useContext, useEffect } from 'react';
 import { useAsync } from 'react-use';
 
-<<<<<<< HEAD
-import { DataSourcePluginMeta, DataSourceSettings, NavModelItem } from '@grafana/data';
-=======
 import { DataSourcePluginMeta, DataSourceSettings, NavModel, NavModelItem } from '@grafana/data';
->>>>>>> 721d51a4
 import { getDataSourceSrv } from '@grafana/runtime';
 import { cleanUpAction } from 'app/core/actions/cleanUp';
 import appEvents from 'app/core/app_events';
