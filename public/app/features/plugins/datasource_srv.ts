--- conflicted
+++ resolved
@@ -244,11 +244,7 @@
 
     if (filters.variables) {
       for (const variable of this.templateSrv.getVariables()) {
-<<<<<<< HEAD
-        if (variable.type !== 'datasource' || variable.multi || variable.includeAll) {
-=======
         if (variable.type !== 'datasource') {
->>>>>>> 081d6e9d
           continue;
         }
         let dsValue = variable.current.value === 'default' ? this.defaultName : variable.current.value;
