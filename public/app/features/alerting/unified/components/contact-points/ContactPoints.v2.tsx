import { css } from '@emotion/css';
import { SerializedError } from '@reduxjs/toolkit';
import { uniqueId, upperFirst } from 'lodash';
import React, { ReactNode, useState } from 'react';

import { dateTime, GrafanaTheme2 } from '@grafana/data';
import { Stack } from '@grafana/experimental';
<<<<<<< HEAD
import {
  Alert,
  Badge,
  Button,
  Dropdown,
  Icon,
  LinkButton,
  LoadingPlaceholder,
  Menu,
  Tab,
  TabContent,
  TabsBar,
  Tooltip,
  useStyles2,
} from '@grafana/ui';
=======
import { Alert, Button, Dropdown, Icon, LoadingPlaceholder, Menu, Tooltip, useStyles2 } from '@grafana/ui';
>>>>>>> b48f8cc2
import { Span } from '@grafana/ui/src/unstable';
import { contextSrv } from 'app/core/core';
import ConditionalWrap from 'app/features/alerting/components/ConditionalWrap';
import { receiverTypeNames } from 'app/plugins/datasource/alertmanager/consts';
import { GrafanaNotifierType, NotifierStatus } from 'app/types/alerting';

import { useAlertmanager } from '../../state/AlertmanagerContext';
import { INTEGRATION_ICONS } from '../../types/contact-points';
import { getNotificationsPermissions } from '../../utils/access-control';
import { GRAFANA_RULES_SOURCE_NAME, isVanillaPrometheusAlertManagerDataSource } from '../../utils/datasource';
import { MetaText } from '../MetaText';
import { ProvisioningBadge } from '../Provisioning';
import { Spacer } from '../Spacer';
import { Strong } from '../Strong';
import { GlobalConfigAlert } from '../receivers/ReceiversAndTemplatesView';

import { MessageTemplates } from './MessageTemplates';
import { useDeleteContactPointModal } from './Modals';
import { RECEIVER_STATUS_KEY, useContactPointsWithStatus, useDeleteContactPoint } from './useContactPoints';
import { getReceiverDescription, isProvisioned, ReceiverConfigWithStatus } from './utils';

enum ActiveTab {
  ContactPoints,
  MessageTemplates,
}

const ContactPoints = () => {
  const { selectedAlertmanager } = useAlertmanager();
  // TODO hook up to query params
  const [activeTab, setActiveTab] = useState<ActiveTab>(ActiveTab.ContactPoints);
  const { isLoading, error, contactPoints } = useContactPointsWithStatus(selectedAlertmanager!);
  const { deleteTrigger, updateAlertmanagerState } = useDeleteContactPoint(selectedAlertmanager!);

  const [DeleteModal, showDeleteModal] = useDeleteContactPointModal(deleteTrigger, updateAlertmanagerState.isLoading);

<<<<<<< HEAD
  const showingContactPoints = activeTab === ActiveTab.ContactPoints;
  const showingMessageTemplates = activeTab === ActiveTab.MessageTemplates;

  const isGrafanaManagedAlertmanager = selectedAlertmanager === GRAFANA_RULES_SOURCE_NAME;
  const isVanillaAlertmanager = isVanillaPrometheusAlertManagerDataSource(selectedAlertmanager!);
  const permissions = getNotificationsPermissions(selectedAlertmanager!);
=======
  if (error) {
    // TODO fix this type casting, when error comes from "getContactPointsStatus" it probably won't be a SerializedError
    return <Alert title="Failed to fetch contact points">{(error as SerializedError).message}</Alert>;
  }
>>>>>>> b48f8cc2

  const allowedToAddContactPoint = contextSrv.hasPermission(permissions.create);

  return (
    <>
      <Stack direction="column">
        <TabsBar>
          <Tab
            label="Contact Points"
            active={showingContactPoints}
            counter={contactPoints.length}
            onChangeTab={() => setActiveTab(ActiveTab.ContactPoints)}
          />
          <Tab
            label="Message Templates"
            active={showingMessageTemplates}
            onChangeTab={() => setActiveTab(ActiveTab.MessageTemplates)}
          />
          <Spacer />
          {showingContactPoints && (
            <LinkButton
              icon="plus"
              variant="primary"
              href="/alerting/notifications/receivers/new"
              // TODO clarify why the button has been disabled
              disabled={!allowedToAddContactPoint || isVanillaAlertmanager}
            >
              Add contact point
            </LinkButton>
          )}
          {showingMessageTemplates && (
            <LinkButton icon="plus" variant="primary" href="/alerting/notifications/templates/new">
              Add message template
            </LinkButton>
          )}
        </TabsBar>
        <TabContent>
          <Stack direction="column">
            <>
              {isLoading && <LoadingPlaceholder text={'Loading...'} />}
              {/* Contact Points tab */}
              {showingContactPoints && (
                <>
                  {error ? (
                    <Alert title="Failed to fetch contact points">{String(error)}</Alert>
                  ) : (
                    <>
                      {/* TODO we can add some additional info here with a ToggleTip */}
                      <Span variant="body" color="secondary">
                        Define where notifications are sent, a contact point can contain multiple integrations.
                      </Span>
                      {contactPoints.map((contactPoint) => {
                        const contactPointKey = selectedAlertmanager + contactPoint.name;
                        const provisioned = isProvisioned(contactPoint);
                        const disabled = updateAlertmanagerState.isLoading;

                        return (
                          <ContactPoint
                            key={contactPointKey}
                            name={contactPoint.name}
                            disabled={disabled}
                            onDelete={showDeleteModal}
                            receivers={contactPoint.grafana_managed_receiver_configs}
                            provisioned={provisioned}
                          />
                        );
                      })}
                      {/* Grafana manager Alertmanager does not support global config, Mimir and Cortex do */}
                      {!isGrafanaManagedAlertmanager && <GlobalConfigAlert alertManagerName={selectedAlertmanager!} />}
                    </>
                  )}
                </>
              )}
              {/* Message Templates tab */}
              {showingMessageTemplates && (
                <>
                  <Span variant="body" color="secondary">
                    Create message templates to customize your notifications.
                  </Span>
                  <MessageTemplates />
                </>
              )}
            </>
          </Stack>
        </TabContent>
      </Stack>
      {DeleteModal}
    </>
  );
};

interface ContactPointProps {
  name: string;
  disabled?: boolean;
  provisioned?: boolean;
  receivers: ReceiverConfigWithStatus[];
  onDelete: (name: string) => void;
}

export const ContactPoint = ({
  name,
  disabled = false,
  provisioned = false,
  receivers,
  onDelete,
}: ContactPointProps) => {
  const styles = useStyles2(getStyles);

  return (
    <div className={styles.contactPointWrapper} data-testid="contact-point">
      <Stack direction="column" gap={0}>
        <ContactPointHeader
          name={name}
          policies={[]}
          provisioned={provisioned}
          disabled={disabled}
          onDelete={onDelete}
        />
        <div className={styles.receiversWrapper}>
          {receivers?.map((receiver) => {
            const diagnostics = receiver[RECEIVER_STATUS_KEY];
            const sendingResolved = !Boolean(receiver.disableResolveMessage);

            return (
              <ContactPointReceiver
                key={uniqueId()}
                type={receiver.type}
                description={getReceiverDescription(receiver)}
                diagnostics={diagnostics}
                sendingResolved={sendingResolved}
              />
            );
          })}
        </div>
      </Stack>
    </div>
  );
};

interface ContactPointHeaderProps {
  name: string;
  disabled?: boolean;
  provisioned?: boolean;
  policies?: string[]; // some array of policies that refer to this contact point
  onDelete: (name: string) => void;
}

const ContactPointHeader = (props: ContactPointHeaderProps) => {
  const { name, disabled = false, provisioned = false, policies = [], onDelete } = props;
  const styles = useStyles2(getStyles);

  const disableActions = disabled || provisioned;

  return (
    <div className={styles.headerWrapper}>
      <Stack direction="row" alignItems="center" gap={1}>
        <Stack alignItems="center" gap={1}>
          <Span variant="body">{name}</Span>
        </Stack>
        {policies.length > 0 ? (
          <MetaText>
            {/* TODO make this a link to the notification policies page with the filter applied */}
            is used by <Strong>{policies.length}</Strong> notification policies
          </MetaText>
        ) : (
          // TODO implement the number of linked policies
          <MetaText>is not used in any policy</MetaText>
        )}
        {provisioned && <ProvisioningBadge />}
        <Spacer />
        <ConditionalWrap
          shouldWrap={provisioned}
          wrap={(children) => (
            <Tooltip content="Provisioned items cannot be edited in the UI" placement="top">
              {children}
            </Tooltip>
          )}
        >
          {/* TODO maybe we can make an abstraction around these disabled buttons with conditional tooltip for provisioned resources? */}
          <ConditionalWrap
            shouldWrap={provisioned}
            wrap={(children) => (
              <Tooltip content="Provisioned items cannot be edited in the UI" placement="top">
                <span>{children}</span>
              </Tooltip>
            )}
          >
            <LinkButton
              variant="secondary"
              size="sm"
              icon="edit"
              type="button"
              disabled={disableActions}
              aria-label="edit-action"
              data-testid="edit-action"
              href={`/alerting/notifications/receivers/${encodeURIComponent(name)}/edit`}
            >
              Edit
            </LinkButton>
          </ConditionalWrap>
        </ConditionalWrap>

        <ConditionalWrap
          shouldWrap={provisioned}
          wrap={(children) => (
            <Tooltip content="Provisioned items cannot be edited in the UI" placement="top">
              <span>{children}</span>
            </Tooltip>
          )}
        >
          <Dropdown
            overlay={
              <Menu>
                {/* TODO we don't support exporting a single contact point yet */}
                {/* <Menu.Item label="Export" icon="download-alt" /> */}
                <Menu.Divider />
                <Menu.Item
                  label="Delete"
                  icon="trash-alt"
                  destructive
                  disabled={disableActions}
                  onClick={() => onDelete(name)}
                />
              </Menu>
            }
          >
            <Button
              variant="secondary"
              size="sm"
              icon="ellipsis-h"
              type="button"
              aria-label="more-actions"
              data-testid="more-actions"
              disabled={disableActions}
            />
          </Dropdown>
        </ConditionalWrap>
      </Stack>
    </div>
  );
};

interface ContactPointReceiverProps {
  type: GrafanaNotifierType | string;
  description?: ReactNode;
  sendingResolved?: boolean;
  diagnostics?: NotifierStatus;
}

const ContactPointReceiver = (props: ContactPointReceiverProps) => {
  const { type, description, diagnostics, sendingResolved = true } = props;
  const styles = useStyles2(getStyles);

  const iconName = INTEGRATION_ICONS[type];
  const hasMetadata = diagnostics !== undefined;
  // TODO get the actual name of the type from /ngalert if grafanaManaged AM
  const receiverName = receiverTypeNames[type] ?? upperFirst(type);

  return (
    <div className={styles.integrationWrapper}>
      <Stack direction="column" gap={0}>
        <div className={styles.receiverDescriptionRow}>
          <Stack direction="row" alignItems="center" gap={1}>
            <Stack direction="row" alignItems="center" gap={0.5}>
              {iconName && <Icon name={iconName} />}
              <Span variant="body" color="primary">
                {receiverName}
              </Span>
            </Stack>
            {description && (
              <Span variant="bodySmall" color="secondary">
                {description}
              </Span>
            )}
          </Stack>
        </div>
        {hasMetadata && <ContactPointReceiverMetadataRow diagnostics={diagnostics} sendingResolved={sendingResolved} />}
      </Stack>
    </div>
  );
};

interface ContactPointReceiverMetadata {
  sendingResolved: boolean;
  diagnostics: NotifierStatus;
}

const ContactPointReceiverMetadataRow = (props: ContactPointReceiverMetadata) => {
  const { diagnostics, sendingResolved } = props;
  const styles = useStyles2(getStyles);

  const failedToSend = Boolean(diagnostics.lastNotifyAttemptError);
  const lastDeliveryAttempt = dateTime(diagnostics.lastNotifyAttempt);
  const lastDeliveryAttemptDuration = diagnostics.lastNotifyAttemptDuration;
  const hasDeliveryAttempt = lastDeliveryAttempt.isValid();

  return (
    <div className={styles.metadataRow}>
      <Stack direction="row" gap={1}>
        {/* this is shown when the last delivery failed – we don't show any additional metadata */}
        {failedToSend ? (
          <>
            {/* TODO we might need an error variant for MetaText, dito for success */}
            <Span color="error" variant="bodySmall" weight="bold">
              <Stack direction="row" alignItems={'center'} gap={0.5}>
                <Tooltip content={diagnostics.lastNotifyAttemptError!}>
                  <span>
                    <Icon name="exclamation-circle" /> Last delivery attempt failed
                  </span>
                </Tooltip>
              </Stack>
            </Span>
          </>
        ) : (
          <>
            {/* this is shown when we have a last delivery attempt */}
            {hasDeliveryAttempt && (
              <>
                <MetaText icon="clock-nine">
                  Last delivery attempt{' '}
                  <Tooltip content={lastDeliveryAttempt.toLocaleString()}>
                    <span>
                      <Strong>{lastDeliveryAttempt.locale('en').fromNow()}</Strong>
                    </span>
                  </Tooltip>
                </MetaText>
                <MetaText icon="stopwatch">
                  took <Strong>{lastDeliveryAttemptDuration}</Strong>
                </MetaText>
              </>
            )}
            {/* when we have no last delivery attempt */}
            {!hasDeliveryAttempt && <MetaText icon="clock-nine">No delivery attempts</MetaText>}
            {/* this is only shown for contact points that only want "firing" updates */}
            {!sendingResolved && (
              <MetaText icon="info-circle">
                Delivering <Strong>only firing</Strong> notifications
              </MetaText>
            )}
          </>
        )}
      </Stack>
    </div>
  );
};

const getStyles = (theme: GrafanaTheme2) => ({
  contactPointWrapper: css`
    border-radius: ${theme.shape.borderRadius()};
    border: solid 1px ${theme.colors.border.weak};
    border-bottom: none;
  `,
  integrationWrapper: css`
    position: relative;
    background: ${theme.colors.background.primary};

    border-bottom: solid 1px ${theme.colors.border.weak};
  `,
  headerWrapper: css`
    padding: ${theme.spacing(1)} ${theme.spacing(1.5)};

    background: ${theme.colors.background.secondary};

    border-bottom: solid 1px ${theme.colors.border.weak};
    border-top-left-radius: ${theme.shape.borderRadius()};
    border-top-right-radius: ${theme.shape.borderRadius()};
  `,
  receiverDescriptionRow: css`
    padding: ${theme.spacing(1)} ${theme.spacing(1.5)};
  `,
  metadataRow: css`
    padding: 0 ${theme.spacing(1.5)} ${theme.spacing(1.5)} ${theme.spacing(1.5)};

    border-bottom-left-radius: ${theme.shape.borderRadius()};
    border-bottom-right-radius: ${theme.shape.borderRadius()};
  `,
  receiversWrapper: css``,
});

export default ContactPoints;<|MERGE_RESOLUTION|>--- conflicted
+++ resolved
@@ -5,10 +5,8 @@
 
 import { dateTime, GrafanaTheme2 } from '@grafana/data';
 import { Stack } from '@grafana/experimental';
-<<<<<<< HEAD
 import {
   Alert,
-  Badge,
   Button,
   Dropdown,
   Icon,
@@ -21,9 +19,6 @@
   Tooltip,
   useStyles2,
 } from '@grafana/ui';
-=======
-import { Alert, Button, Dropdown, Icon, LoadingPlaceholder, Menu, Tooltip, useStyles2 } from '@grafana/ui';
->>>>>>> b48f8cc2
 import { Span } from '@grafana/ui/src/unstable';
 import { contextSrv } from 'app/core/core';
 import ConditionalWrap from 'app/features/alerting/components/ConditionalWrap';
@@ -59,19 +54,17 @@
 
   const [DeleteModal, showDeleteModal] = useDeleteContactPointModal(deleteTrigger, updateAlertmanagerState.isLoading);
 
-<<<<<<< HEAD
   const showingContactPoints = activeTab === ActiveTab.ContactPoints;
   const showingMessageTemplates = activeTab === ActiveTab.MessageTemplates;
 
-  const isGrafanaManagedAlertmanager = selectedAlertmanager === GRAFANA_RULES_SOURCE_NAME;
-  const isVanillaAlertmanager = isVanillaPrometheusAlertManagerDataSource(selectedAlertmanager!);
-  const permissions = getNotificationsPermissions(selectedAlertmanager!);
-=======
   if (error) {
     // TODO fix this type casting, when error comes from "getContactPointsStatus" it probably won't be a SerializedError
     return <Alert title="Failed to fetch contact points">{(error as SerializedError).message}</Alert>;
   }
->>>>>>> b48f8cc2
+
+  const isGrafanaManagedAlertmanager = selectedAlertmanager === GRAFANA_RULES_SOURCE_NAME;
+  const isVanillaAlertmanager = isVanillaPrometheusAlertManagerDataSource(selectedAlertmanager!);
+  const permissions = getNotificationsPermissions(selectedAlertmanager!);
 
   const allowedToAddContactPoint = contextSrv.hasPermission(permissions.create);
 
