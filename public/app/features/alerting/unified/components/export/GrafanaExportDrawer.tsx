import React from 'react';

import { Drawer } from '@grafana/ui';

import { RuleInspectorTabs } from '../rule-editor/RuleInspector';

import { ExportFormats, ExportProvider } from './providers';

interface GrafanaExportDrawerProps {
  activeTab: ExportFormats;
  onTabChange: (tab: ExportFormats) => void;
  children: React.ReactNode;
  onClose: () => void;
<<<<<<< HEAD
  title?: string;
=======
  formatProviders: Array<ExportProvider<ExportFormats>>;
>>>>>>> 6b141837
}

export function GrafanaExportDrawer({
  activeTab,
  onTabChange,
  children,
  onClose,
<<<<<<< HEAD
  title = 'Export',
}: GrafanaExportDrawerProps) {
=======
  formatProviders,
}: GrafanaExportDrawerProps) {
  const grafanaRulesTabs = Object.values(formatProviders).map((provider) => ({
    label: provider.name,
    value: provider.exportFormat,
  }));

>>>>>>> 6b141837
  return (
    <Drawer
      title={title}
      subtitle="Select the format and download the file or copy the contents to clipboard"
      tabs={
        <RuleInspectorTabs<ExportFormats> tabs={grafanaRulesTabs} setActiveTab={onTabChange} activeTab={activeTab} />
      }
      onClose={onClose}
      size="md"
    >
      {children}
    </Drawer>
  );
}<|MERGE_RESOLUTION|>--- conflicted
+++ resolved
@@ -11,11 +11,8 @@
   onTabChange: (tab: ExportFormats) => void;
   children: React.ReactNode;
   onClose: () => void;
-<<<<<<< HEAD
   title?: string;
-=======
   formatProviders: Array<ExportProvider<ExportFormats>>;
->>>>>>> 6b141837
 }
 
 export function GrafanaExportDrawer({
@@ -23,18 +20,14 @@
   onTabChange,
   children,
   onClose,
-<<<<<<< HEAD
+  formatProviders,
   title = 'Export',
-}: GrafanaExportDrawerProps) {
-=======
-  formatProviders,
 }: GrafanaExportDrawerProps) {
   const grafanaRulesTabs = Object.values(formatProviders).map((provider) => ({
     label: provider.name,
     value: provider.exportFormat,
   }));
 
->>>>>>> 6b141837
   return (
     <Drawer
       title={title}
