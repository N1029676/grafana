package kind

name: "SVG"
description: "A single SVG (Scalable Vector Graphics) file."
<<<<<<< HEAD
extensions: ["svg"]
=======
extensions: ["svg"]

// TODO this is overridden elsewhere, because svg needs dependency injection for sanitize
summaryHandler: "generic"
mimeType: "image/svg+xml"
>>>>>>> 908f5981
<|MERGE_RESOLUTION|>--- conflicted
+++ resolved
@@ -2,12 +2,8 @@
 
 name: "SVG"
 description: "A single SVG (Scalable Vector Graphics) file."
-<<<<<<< HEAD
-extensions: ["svg"]
-=======
 extensions: ["svg"]
 
 // TODO this is overridden elsewhere, because svg needs dependency injection for sanitize
 summaryHandler: "generic"
-mimeType: "image/svg+xml"
->>>>>>> 908f5981
+mimeType: "image/svg+xml"