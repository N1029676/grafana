--- conflicted
+++ resolved
@@ -4,20 +4,14 @@
 	"context"
 	"fmt"
 	"regexp"
-<<<<<<< HEAD
-	"sync"
-
-=======
 	"strconv"
 	"sync"
 	"time"
 
 	"github.com/aws/aws-sdk-go/service/cloudwatchlogs"
-	"github.com/aws/aws-sdk-go/service/ec2/ec2iface"
-	"github.com/aws/aws-sdk-go/service/resourcegroupstaggingapi/resourcegroupstaggingapiiface"
+	"github.com/aws/aws-sdk-go/service/cloudwatchlogs/cloudwatchlogsiface"
 	"github.com/grafana/grafana-plugin-sdk-go/data"
 	"github.com/grafana/grafana/pkg/components/simplejson"
->>>>>>> 4710f6be
 	"github.com/grafana/grafana/pkg/infra/log"
 	"github.com/grafana/grafana/pkg/models"
 	"github.com/grafana/grafana/pkg/tsdb"
@@ -32,7 +26,6 @@
 
 type CloudWatchExecutor struct {
 	*models.DataSource
-<<<<<<< HEAD
 
 	// clients is our interface to access AWS service-specific API clients
 	clients clientCache
@@ -63,13 +56,6 @@
 
 	executors[dsInfo.Id] = exec
 	return exec
-=======
-	ec2Svc  ec2iface.EC2API
-	rgtaSvc resourcegroupstaggingapiiface.ResourceGroupsTaggingAPIAPI
-
-	logsClientsByRegion map[string](*cloudwatchlogs.CloudWatchLogs)
-	mux                 sync.Mutex
->>>>>>> 4710f6be
 }
 
 type DatasourceInfo struct {
@@ -85,49 +71,11 @@
 	SecretKey string
 }
 
-<<<<<<< HEAD
 func NewCloudWatchExecutor(dsInfo *models.DataSource) (tsdb.TsdbQueryEndpoint, error) {
 	return getExecutor(dsInfo), nil
-=======
+}
+
 const CLOUDWATCH_TS_FORMAT = "2006-01-02 15:04:05.000"
-
-func (e *CloudWatchExecutor) getLogsClient(region string) (*cloudwatchlogs.CloudWatchLogs, error) {
-	e.mux.Lock()
-	defer e.mux.Unlock()
-
-	if logsClient, ok := e.logsClientsByRegion[region]; ok {
-		return logsClient, nil
-	}
-
-	dsInfo := retrieveDsInfo(e.DataSource, region)
-	newLogsClient, err := retrieveLogsClient(dsInfo)
-
-	if err != nil {
-		return nil, err
-	}
-
-	e.logsClientsByRegion[region] = newLogsClient
-
-	return newLogsClient, nil
-}
-
-func NewCloudWatchExecutor(datasource *models.DataSource) (tsdb.TsdbQueryEndpoint, error) {
-	dsInfo := retrieveDsInfo(datasource, "default")
-	defaultLogsClient, err := retrieveLogsClient(dsInfo)
-
-	if err != nil {
-		return nil, err
-	}
-
-	logsClientsByRegion := make(map[string](*cloudwatchlogs.CloudWatchLogs))
-	logsClientsByRegion[dsInfo.Region] = defaultLogsClient
-	logsClientsByRegion["default"] = defaultLogsClient
-
-	return &CloudWatchExecutor{
-		logsClientsByRegion: logsClientsByRegion,
-	}, nil
->>>>>>> 4710f6be
-}
 
 var (
 	plog        log.Logger
@@ -140,7 +88,7 @@
 	aliasFormat = regexp.MustCompile(`\{\{\s*(.+?)\s*\}\}`)
 }
 
-func (e *CloudWatchExecutor) alertQuery(ctx context.Context, logsClient *cloudwatchlogs.CloudWatchLogs, queryContext *tsdb.TsdbQuery) (*cloudwatchlogs.GetQueryResultsOutput, error) {
+func (e *CloudWatchExecutor) alertQuery(ctx context.Context, logsClient cloudwatchlogsiface.CloudWatchLogsAPI, queryContext *tsdb.TsdbQuery) (*cloudwatchlogs.GetQueryResultsOutput, error) {
 	const maxAttempts = 8
 	const pollPeriod = 1000 * time.Millisecond
 
@@ -177,9 +125,6 @@
 
 func (e *CloudWatchExecutor) Query(ctx context.Context, dsInfo *models.DataSource, queryContext *tsdb.TsdbQuery) (*tsdb.Response, error) {
 	var result *tsdb.Response
-<<<<<<< HEAD
-	queryType := queryContext.Queries[0].Model.Get("type").MustString("")
-=======
 	e.DataSource = dsInfo
 
 	/*
@@ -197,7 +142,6 @@
 	}
 
 	queryType := queryParams.Get("type").MustString("")
->>>>>>> 4710f6be
 	var err error
 
 	switch queryType {
@@ -216,7 +160,6 @@
 	return result, err
 }
 
-<<<<<<< HEAD
 func (e *CloudWatchExecutor) getDsInfo(region string) *DatasourceInfo {
 	defaultRegion := e.DataSource.JsonData.Get("defaultRegion").MustString()
 	if region == "default" {
@@ -240,19 +183,14 @@
 	}
 
 	return datasourceInfo
-=======
+}
+
 func (e *CloudWatchExecutor) executeLogAlertQuery(ctx context.Context, queryContext *tsdb.TsdbQuery) (*tsdb.Response, error) {
 	queryParams := queryContext.Queries[0].Model
 	queryParams.Set("subtype", "StartQuery")
 	queryParams.Set("queryString", queryParams.Get("expression").MustString(""))
 
-	region := queryParams.Get("region").MustString("default")
-	if region == "default" {
-		region = e.DataSource.JsonData.Get("defaultRegion").MustString()
-		queryParams.Set("region", region)
-	}
-
-	logsClient, err := e.getLogsClient(region)
+	logsClient, err := e.clients.logsClient(e.getDsInfo("default"))
 	if err != nil {
 		return nil, err
 	}
@@ -344,5 +282,4 @@
 
 func isTerminated(queryStatus string) bool {
 	return queryStatus == "Complete" || queryStatus == "Cancelled" || queryStatus == "Failed" || queryStatus == "Timeout"
->>>>>>> 4710f6be
 }