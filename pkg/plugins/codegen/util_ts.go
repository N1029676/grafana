package codegen

import (
	"fmt"
	"sort"
	"strings"

	"cuelang.org/go/cue/ast"
	tsast "github.com/grafana/cuetsy/ts/ast"
	"github.com/grafana/grafana/pkg/plugins/pfs"
)

// CUE import paths, mapped to corresponding TS import paths. An empty value
// indicates the import path should be dropped in the conversion to TS. Imports
// not present in the list are not not allowed, and code generation will fail.
var importMap = map[string]string{
<<<<<<< HEAD
	"github.com/grafana/thema": "",

	"github.com/grafana/grafana/pkg/kindsys":                        "",
	"github.com/grafana/grafana/pkg/plugins/pfs":                    "",
	"github.com/grafana/grafana/packages/grafana-schema/src/schema": "@grafana/schema",
=======
	"github.com/grafana/thema":                                      "",
	"github.com/grafana/grafana/packages/grafana-schema/src/common": "@grafana/schema",
>>>>>>> 492bdbd5
}

func init() {
	allow := pfs.PermittedCUEImports()
	strsl := make([]string, 0, len(importMap))
	for p := range importMap {
		strsl = append(strsl, p)
	}

	sort.Strings(strsl)
	sort.Strings(allow)
	if strings.Join(strsl, "") != strings.Join(allow, "") {
		panic("CUE import map is not the same as permitted CUE import list - these files must be kept in sync!")
	}
}

// mapCUEImportToTS maps the provided CUE import path to the corresponding
// TypeScript import path in generated code.
//
// Providing an import path that is not allowed results in an error. If a nil
// error and empty string are returned, the import path should be dropped in
// generated code.
func mapCUEImportToTS(path string) (string, error) {
	i, has := importMap[path]
	if !has {
		return "", fmt.Errorf("import %q in models.cue is not allowed", path)
	}
	return i, nil
}

// TODO convert this to use cuetsy ts types, once import * form is supported
func convertImport(im *ast.ImportSpec) (tsast.ImportSpec, error) {
	tsim := tsast.ImportSpec{}
	pkg, err := mapCUEImportToTS(strings.Trim(im.Path.Value, "\""))
	if err != nil || pkg == "" {
		// err should be unreachable if paths has been verified already
		// Empty string mapping means skip it
		return tsim, err
	}

	tsim.From = tsast.Str{Value: pkg}

	if im.Name != nil && im.Name.String() != "" {
		tsim.AsName = im.Name.String()
	} else {
		sl := strings.Split(im.Path.Value, "/")
		final := sl[len(sl)-1]
		if idx := strings.Index(final, ":"); idx != -1 {
			tsim.AsName = final[idx:]
		} else {
			tsim.AsName = final
		}
	}
	return tsim, nil
}<|MERGE_RESOLUTION|>--- conflicted
+++ resolved
@@ -14,16 +14,11 @@
 // indicates the import path should be dropped in the conversion to TS. Imports
 // not present in the list are not not allowed, and code generation will fail.
 var importMap = map[string]string{
-<<<<<<< HEAD
 	"github.com/grafana/thema": "",
 
 	"github.com/grafana/grafana/pkg/kindsys":                        "",
 	"github.com/grafana/grafana/pkg/plugins/pfs":                    "",
-	"github.com/grafana/grafana/packages/grafana-schema/src/schema": "@grafana/schema",
-=======
-	"github.com/grafana/thema":                                      "",
 	"github.com/grafana/grafana/packages/grafana-schema/src/common": "@grafana/schema",
->>>>>>> 492bdbd5
 }
 
 func init() {
