package sqlstore

import (
	"time"

	"github.com/grafana/grafana/pkg/bus"
	"github.com/grafana/grafana/pkg/metrics"
	m "github.com/grafana/grafana/pkg/models"
	"github.com/grafana/grafana/pkg/services/search"
)

func init() {
	bus.AddHandler("sql", SaveDashboard)
	bus.AddHandler("sql", GetDashboard)
	bus.AddHandler("sql", GetDashboards)
	bus.AddHandler("sql", DeleteDashboard)
	bus.AddHandler("sql", SearchDashboards)
	bus.AddHandler("sql", GetDashboardTags)
	bus.AddHandler("sql", GetDashboardSlugById)
	bus.AddHandler("sql", GetDashboardsByPluginId)
}

func SaveDashboard(cmd *m.SaveDashboardCommand) error {
	return inTransaction(func(sess *DBSession) error {
		dash := cmd.GetDashboardModel()

		// try get existing dashboard
		var existing, sameTitle m.Dashboard

		if dash.Id > 0 {
			dashWithIdExists, err := sess.Where("id=? AND org_id=?", dash.Id, dash.OrgId).Get(&existing)
			if err != nil {
				return err
			}
			if !dashWithIdExists {
				return m.ErrDashboardNotFound
			}

			// check for is someone else has written in between
			if dash.Version != existing.Version {
				if cmd.Overwrite {
					dash.Version = existing.Version
				} else {
					return m.ErrDashboardVersionMismatch
				}
			}

			// do not allow plugin dashboard updates without overwrite flag
			if existing.PluginId != "" && cmd.Overwrite == false {
				return m.UpdatePluginDashboardError{PluginId: existing.PluginId}
			}
		}

		sameTitleExists, err := sess.Where("org_id=? AND slug=?", dash.OrgId, dash.Slug).Get(&sameTitle)
		if err != nil {
			return err
		}

		if sameTitleExists {
			// another dashboard with same name
			if dash.Id != sameTitle.Id {
				if cmd.Overwrite {
					dash.Id = sameTitle.Id
					dash.Version = sameTitle.Version
				} else {
					return m.ErrDashboardWithSameNameExists
				}
			}
		}

		err = setHasAcl(sess, dash)
		if err != nil {
			return err
		}

		parentVersion := dash.Version
		affectedRows := int64(0)

		if dash.Id == 0 {
			dash.Version = 1
			metrics.M_Api_Dashboard_Insert.Inc()
			dash.Data.Set("version", dash.Version)
			affectedRows, err = sess.Insert(dash)
		} else {
			dash.Version++
			dash.Data.Set("version", dash.Version)
<<<<<<< HEAD
			affectedRows, err = sess.MustCols("folder_id", "has_acl").Id(dash.Id).Update(dash)
=======

			if !cmd.UpdatedAt.IsZero() {
				dash.Updated = cmd.UpdatedAt
			}

			affectedRows, err = sess.Id(dash.Id).Update(dash)
>>>>>>> 871b98c0
		}

		if err != nil {
			return err
		}

		if affectedRows == 0 {
			return m.ErrDashboardNotFound
		}

		dashVersion := &m.DashboardVersion{
			DashboardId:   dash.Id,
			ParentVersion: parentVersion,
			RestoredFrom:  cmd.RestoredFrom,
			Version:       dash.Version,
			Created:       time.Now(),
			CreatedBy:     dash.UpdatedBy,
			Message:       cmd.Message,
			Data:          dash.Data,
		}

		// insert version entry
		if affectedRows, err = sess.Insert(dashVersion); err != nil {
			return err
		} else if affectedRows == 0 {
			return m.ErrDashboardNotFound
		}

		// delete existing tags
		_, err = sess.Exec("DELETE FROM dashboard_tag WHERE dashboard_id=?", dash.Id)
		if err != nil {
			return err
		}

		// insert new tags
		tags := dash.GetTags()
		if len(tags) > 0 {
			for _, tag := range tags {
				if _, err := sess.Insert(&DashboardTag{DashboardId: dash.Id, Term: tag}); err != nil {
					return err
				}
			}
		}
		cmd.Result = dash

		return err
	})
}

func setHasAcl(sess *DBSession, dash *m.Dashboard) error {
	// check if parent has acl
	if dash.FolderId > 0 {
		var parent m.Dashboard
		if hasParent, err := sess.Where("folder_id=?", dash.FolderId).Get(&parent); err != nil {
			return err
		} else if hasParent && parent.HasAcl {
			dash.HasAcl = true
		}
	}

	// check if dash has its own acl
	if dash.Id > 0 {
		if res, err := sess.Query("SELECT 1 from dashboard_acl WHERE dashboard_id =?", dash.Id); err != nil {
			return err
		} else {
			if len(res) > 0 {
				dash.HasAcl = true
			}
		}
	}

	return nil
}

func GetDashboard(query *m.GetDashboardQuery) error {
	dashboard := m.Dashboard{Slug: query.Slug, OrgId: query.OrgId, Id: query.Id}
	has, err := x.Get(&dashboard)

	if err != nil {
		return err
	} else if has == false {
		return m.ErrDashboardNotFound
	}

	dashboard.Data.Set("id", dashboard.Id)
	query.Result = &dashboard
	return nil
}

type DashboardSearchProjection struct {
	Id          int64
	Title       string
	Slug        string
	Term        string
	IsFolder    bool
	FolderId    int64
	FolderSlug  string
	FolderTitle string
}

func findDashboards(query *search.FindPersistedDashboardsQuery) ([]DashboardSearchProjection, error) {
	limit := query.Limit
	if limit == 0 {
		limit = 1000
	}

	sb := NewSearchBuilder(query.SignedInUser, limit).
		WithTags(query.Tags).
		WithDashboardIdsIn(query.DashboardIds)

	if query.IsStarred {
		sb.IsStarred()
	}

	if len(query.Title) > 0 {
		sb.WithTitle(query.Title)
	}

	if len(query.Type) > 0 {
		sb.WithType(query.Type)
	}

	if len(query.FolderIds) > 0 {
		sb.WithFolderIds(query.FolderIds)
	}

	var res []DashboardSearchProjection

	sql, params := sb.ToSql()
	err := x.Sql(sql, params...).Find(&res)
	if err != nil {
		return nil, err
	}

	return res, nil
}

func SearchDashboards(query *search.FindPersistedDashboardsQuery) error {
	res, err := findDashboards(query)
	if err != nil {
		return err
	}

	makeQueryResult(query, res)

	return nil
}

func getHitType(item DashboardSearchProjection) search.HitType {
	var hitType search.HitType
	if item.IsFolder {
		hitType = search.DashHitFolder
	} else {
		hitType = search.DashHitDB
	}

	return hitType
}

func makeQueryResult(query *search.FindPersistedDashboardsQuery, res []DashboardSearchProjection) {
	query.Result = make([]*search.Hit, 0)
	hits := make(map[int64]*search.Hit)

	for _, item := range res {
		hit, exists := hits[item.Id]
		if !exists {
			hit = &search.Hit{
				Id:          item.Id,
				Title:       item.Title,
				Uri:         "db/" + item.Slug,
				Type:        getHitType(item),
				FolderId:    item.FolderId,
				FolderTitle: item.FolderTitle,
				FolderSlug:  item.FolderSlug,
				Tags:        []string{},
			}
			query.Result = append(query.Result, hit)
			hits[item.Id] = hit
		}
		if len(item.Term) > 0 {
			hit.Tags = append(hit.Tags, item.Term)
		}
	}
}

func GetDashboardTags(query *m.GetDashboardTagsQuery) error {
	sql := `SELECT
					  COUNT(*) as count,
						term
					FROM dashboard
					INNER JOIN dashboard_tag on dashboard_tag.dashboard_id = dashboard.id
					WHERE dashboard.org_id=?
					GROUP BY term`

	query.Result = make([]*m.DashboardTagCloudItem, 0)
	sess := x.Sql(sql, query.OrgId)
	err := sess.Find(&query.Result)
	return err
}

func DeleteDashboard(cmd *m.DeleteDashboardCommand) error {
	return inTransaction(func(sess *DBSession) error {
		dashboard := m.Dashboard{Id: cmd.Id, OrgId: cmd.OrgId}
		has, err := sess.Get(&dashboard)
		if err != nil {
			return err
		} else if has == false {
			return m.ErrDashboardNotFound
		}

		deletes := []string{
			"DELETE FROM dashboard_tag WHERE dashboard_id = ? ",
			"DELETE FROM star WHERE dashboard_id = ? ",
			"DELETE FROM dashboard WHERE id = ?",
			"DELETE FROM playlist_item WHERE type = 'dashboard_by_id' AND value = ?",
			"DELETE FROM dashboard_version WHERE dashboard_id = ?",
			"DELETE FROM dashboard WHERE folder_id = ?",
			"DELETE FROM annotation WHERE dashboard_id = ?",
		}

		for _, sql := range deletes {
			_, err := sess.Exec(sql, dashboard.Id)
			if err != nil {
				return err
			}
		}

		if err := DeleteAlertDefinition(dashboard.Id, sess); err != nil {
			return nil
		}

		return nil
	})
}

func GetDashboards(query *m.GetDashboardsQuery) error {
	if len(query.DashboardIds) == 0 {
		return m.ErrCommandValidationFailed
	}

	var dashboards = make([]*m.Dashboard, 0)

	err := x.In("id", query.DashboardIds).Find(&dashboards)
	query.Result = dashboards

	if err != nil {
		return err
	}

	return nil
}

func GetDashboardsByPluginId(query *m.GetDashboardsByPluginIdQuery) error {
	var dashboards = make([]*m.Dashboard, 0)

	err := x.Where("org_id=? AND plugin_id=? AND is_folder=0", query.OrgId, query.PluginId).Find(&dashboards)
	query.Result = dashboards

	if err != nil {
		return err
	}

	return nil
}

type DashboardSlugDTO struct {
	Slug string
}

func GetDashboardSlugById(query *m.GetDashboardSlugByIdQuery) error {
	var rawSql = `SELECT slug from dashboard WHERE Id=?`
	var slug = DashboardSlugDTO{}

	exists, err := x.Sql(rawSql, query.Id).Get(&slug)

	if err != nil {
		return err
	} else if exists == false {
		return m.ErrDashboardNotFound
	}

	query.Result = slug.Slug
	return nil
}<|MERGE_RESOLUTION|>--- conflicted
+++ resolved
@@ -84,16 +84,12 @@
 		} else {
 			dash.Version++
 			dash.Data.Set("version", dash.Version)
-<<<<<<< HEAD
-			affectedRows, err = sess.MustCols("folder_id", "has_acl").Id(dash.Id).Update(dash)
-=======
 
 			if !cmd.UpdatedAt.IsZero() {
 				dash.Updated = cmd.UpdatedAt
 			}
 
-			affectedRows, err = sess.Id(dash.Id).Update(dash)
->>>>>>> 871b98c0
+			affectedRows, err = sess.MustCols("folder_id", "has_acl").Id(dash.Id).Update(dash)
 		}
 
 		if err != nil {
