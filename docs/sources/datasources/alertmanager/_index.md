--- conflicted
+++ resolved
@@ -22,13 +22,9 @@
 # Alertmanager data source
 
 Grafana includes built-in support for Alertmanager implementations in Prometheus and Mimir.
-<<<<<<< HEAD
+
 Once you add it as a data source, you can use the [Grafana Alerting UI](/docs/grafana/latest/alerting/) to manage silences, contact points, and notification policies.
 To switch between Grafana and any configured Alertmanager data sources, you can select your preference from the "Choose Alertmanager" drop-down menu.
-=======
-Once you add it as a data source, you can use the [Grafana Alerting UI][alerting] to manage silences, contact points, and notification policies.
-To switch between Grafana and any configured Alertmanager data sources, you can select your preference from a drop-down option in those databases' data source settings pages.
->>>>>>> e3c65d35
 
 ## Alertmanager implementations
 
